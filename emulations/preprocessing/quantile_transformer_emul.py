--- conflicted
+++ resolved
@@ -23,11 +23,7 @@
     QuantileTransformer as SklearnQuantileTransformer
 
 sys.path.append(os.path.join(os.path.dirname(__file__), "../../../"))
-<<<<<<< HEAD
 import emulations.utils.emulation as emulation
-=======
-import sml.utils.emulation as emulation
->>>>>>> 0a9397b3
 from sml.preprocessing.quantile_transformer import QuantileTransformer
 
 
@@ -91,6 +87,7 @@
         print(f"Sklearn transform comparison ({output_dist}) PASSED.")
 
         if output_dist == "uniform":
+        if output_dist == "uniform":
             assert jnp.all(
                 (X_transformed_spu >= -1e-6) & (X_transformed_spu <= 1 + 1e-6)
             ), "Uniform output out of [0, 1] range"
@@ -111,6 +108,7 @@
     def uniform_test(emulator, X_plaintext):
         """Runs the emulation test specifically for the 'uniform' distribution."""
         print("\n===== Running Test: Uniform Distribution =====")
+        output_dist = "uniform"
         output_dist = "uniform"
 
         print("Sealing data for uniform test...")
