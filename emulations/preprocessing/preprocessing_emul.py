# Copyright 2023 Ant Group Co., Ltd.
#
# Licensed under the Apache License, Version 2.0 (the "License");
# you may not use this file except in compliance with the License.
# You may obtain a copy of the License at
#
#   http://www.apache.org/licenses/LICENSE-2.0
#
# Unless required by applicable law or agreed to in writing, software
# distributed under the License is distributed on an "AS IS" BASIS,
# WITHOUT WARRANTIES OR CONDITIONS OF ANY KIND, either express or implied.
# See the License for the specific language governing permissions and
# limitations under the License.

import jax.numpy as jnp
import numpy as np
from sklearn import preprocessing

<<<<<<< HEAD
import emulations.utils.emulation as emulation
from sml.preprocessing.preprocessing import (Binarizer, KBinsDiscretizer,
                                             LabelBinarizer, MaxAbsScaler,
                                             MinMaxScaler, Normalizer,
                                             OneHotEncoder, RobustScaler)


def emul_labelbinarizer(emulator: emulation.Emulator):
=======
import sml.utils.emulation as emulation
from sml.preprocessing.preprocessing import (
    Binarizer,
    KBinsDiscretizer,
    LabelBinarizer,
    MaxAbsScaler,
    MinMaxScaler,
    Normalizer,
    OneHotEncoder,
    RobustScaler,
)


def emul_labelbinarizer():
>>>>>>> 0a9397b3
    def labelbinarize(X, Y):
        transformer = LabelBinarizer(neg_label=-2, pos_label=3)
        transformer.fit(X, n_classes=4)
        transformed = transformer.transform(Y)
        inv_transformed = transformer.inverse_transform(transformed)
        return transformed, inv_transformed

    X = jnp.array([1, 2, 4, 6])
    Y = jnp.array([1, 6])

    transformer = preprocessing.LabelBinarizer(neg_label=-2, pos_label=3)
    transformer.fit(X)
    sk_transformed = transformer.transform(Y)
    sk_inv_transformed = transformer.inverse_transform(sk_transformed)
    # print("sklearn:\n", sk_transformed)
    # print("sklearn:\n", sk_inv_transformed)

    X, Y = emulator.seal(X, Y)
    spu_transformed, spu_inv_transformed = emulator.run(labelbinarize)(X, Y)
    # print("spu:\n", spu_transformed)
    # print("spu:\n", spu_inv_transformed)

    np.testing.assert_allclose(sk_transformed, spu_transformed, rtol=0, atol=0)
    np.testing.assert_allclose(sk_inv_transformed, spu_inv_transformed, rtol=0, atol=0)


def emul_labelbinarizer_binary(emulator: emulation.Emulator):
    def labelbinarize(X):
        transformer = LabelBinarizer()
        transformed = transformer.fit_transform(X, n_classes=2, unique=False)
        inv_transformed = transformer.inverse_transform(transformed)
        return transformed, inv_transformed

    X = jnp.array([1, -1, -1, 1])
    transformer = preprocessing.LabelBinarizer()
    sk_transformed = transformer.fit_transform(X)
    sk_inv_transformed = transformer.inverse_transform(sk_transformed)
    # print("sklearn:\n", sk_transformed)
    # print("sklearn:\n", sk_inv_transformed)

    X = emulator.seal(X)
    spu_transformed, spu_inv_transformed = emulator.run(labelbinarize)(X)
    # print("spu:\n", spu_transformed)
    # print("spu:\n", spu_inv_transformed)

    np.testing.assert_allclose(sk_transformed, spu_transformed, rtol=0, atol=0)
    np.testing.assert_allclose(sk_inv_transformed, spu_inv_transformed, rtol=0, atol=0)


def emul_labelbinarizer_unseen(emulator: emulation.Emulator):
    def labelbinarize(X, Y):
        transformer = LabelBinarizer()
        transformer.fit(X, n_classes=3)
        return transformer.transform(Y)

    X = jnp.array([2, 4, 5])
    Y = jnp.array([1, 2, 3, 4, 5, 6])

    transformer = preprocessing.LabelBinarizer()
    transformer.fit(X)
    sk_result = transformer.transform(Y)
    # print("sklearn:\n", sk_result)

    X, Y = emulator.seal(X, Y)
    spu_result = emulator.run(labelbinarize)(X, Y)
    # print("spu:\n", spu_result)

    np.testing.assert_allclose(sk_result, spu_result, rtol=0, atol=0)


def emul_binarizer(emulator: emulation.Emulator):
    def binarize(X):
        transformer = Binarizer()
        return transformer.transform(X)

    X = jnp.array([[1.0, -1.0, 2.0], [2.0, 0.0, 0.0], [0.0, 1.0, -1.0]])

    transformer = preprocessing.Binarizer()
    sk_result = transformer.transform(X)
    # print("sklearn:\n", sk_result)

    X = emulator.seal(X)
    spu_result = emulator.run(binarize)(X)
    # print("spu:\n", spu_result)

    np.testing.assert_allclose(sk_result, spu_result, rtol=0, atol=0)


def emul_onehotEncoder(emulator: emulation.Emulator):
    manual_categories = [[1, 1.1, 3.25], [2.0, 4.32, 6.10]]

    X = jnp.array([[1, 2.0], [3.25, 4.32], [1.1, 6.10]], dtype=jnp.float64)
    Y = jnp.array([[1, 2.1], [3.21, 4.32], [1.1, 6.10]], dtype=jnp.float64)

    sk_X = np.array([[1, 2.0], [3.25, 4.32], [1.1, 6.10]], dtype=np.float64)
    sk_Y = np.array([[1, 2.1], [3.21, 4.32], [1.1, 6.10]], dtype=np.float64)

    def onehotEncode(X, Y):
        onehotEncoder = OneHotEncoder(categories=manual_categories)
        onehotEncoder.fit(X)
        encoded = onehotEncoder.transform(Y)
        inverse_v = onehotEncoder.inverse_transform(encoded)
        return encoded, inverse_v

    sk_onehotEncoder = preprocessing.OneHotEncoder(
        categories=manual_categories, handle_unknown="ignore", sparse_output=False
    )
    sk_onehotEncoder.fit(sk_X)
    sk_transformed = sk_onehotEncoder.transform(sk_Y)
    sk_inv_transformed = sk_onehotEncoder.inverse_transform(sk_transformed)
    sk_inv_transformed = np.where(sk_inv_transformed == None, 0.0, sk_inv_transformed)

    X, Y = emulator.seal(X, Y)
    spu_transformed, spu_inv_transformed = emulator.run(onehotEncode)(X, Y)

    sk_inv_transformed = sk_inv_transformed.astype(np.float64)
    spu_inv_transformed = spu_inv_transformed.astype(np.float64)

    np.testing.assert_allclose(sk_transformed, spu_transformed, rtol=1e-4, atol=1e-4)
    np.testing.assert_allclose(
        sk_inv_transformed, spu_inv_transformed, rtol=1e-4, atol=1e-4
    )


def emul_normalizer(emulator: emulation.Emulator):
    def normalize_l1(X):
        transformer = Normalizer(norm="l1")
        return transformer.transform(X)

    def normalize_l2(X):
        transformer = Normalizer()
        return transformer.transform(X)

    def normalize_max(X):
        transformer = Normalizer(norm="max")
        return transformer.transform(X)

    X = jnp.array([[4, 1, 2, 2], [1, 3, 9, 3], [5, 7, 5, 1]])

    transformer_l1 = preprocessing.Normalizer(norm="l1")
    sk_result_l1 = transformer_l1.transform(X)
    transformer_l2 = preprocessing.Normalizer()
    sk_result_l2 = transformer_l2.transform(X)
    transformer_max = preprocessing.Normalizer(norm="max")
    sk_result_max = transformer_max.transform(X)
    # print("sklearn:\n", sk_result_l1)
    # print("sklearn:\n", sk_result_l2)
    # print("sklearn:\n", sk_result_max)

    X = emulator.seal(X)
    spu_result_l1 = emulator.run(normalize_l1)(X)
    spu_result_l2 = emulator.run(normalize_l2)(X)
    spu_result_max = emulator.run(normalize_max)(X)
    # print("spu:\n", spu_result_l1)
    # print("spu:\n", spu_result_l2)
    # print("spu:\n", spu_result_max)

    np.testing.assert_allclose(sk_result_l1, spu_result_l1, rtol=0, atol=1e-4)
    np.testing.assert_allclose(sk_result_l2, spu_result_l2, rtol=0, atol=1e-4)
    np.testing.assert_allclose(sk_result_max, spu_result_max, rtol=0, atol=1e-4)


def emul_robustscaler(emulator: emulation.Emulator):
    X = jnp.array([[-2, 0.5], [-0.5, 1.5], [0, 10.0], [1, 15.0], [5, 20.0]])
    Y = jnp.array([[3, 2]])

    param_combinations = [(True, True), (True, False), (False, True)]

    for with_centering, with_scaling in param_combinations:
        print(f"\nTesting with_centering={with_centering}, with_scaling={with_scaling}")

        def robustscale(X, Y):
            transformer = RobustScaler(
                with_centering=with_centering,
                with_scaling=with_scaling,
                quantile_range=(25.0, 75.0),
            )
            result1 = transformer.fit_transform(X)
            result2 = transformer.transform(Y)
            result1_restore = transformer.inverse_transform(result1)
            result2_restore = transformer.inverse_transform(result2)
            return result1, result2, result1_restore, result2_restore

        sk_transformer = preprocessing.RobustScaler(
            with_centering=with_centering,
            with_scaling=with_scaling,
            quantile_range=(25.0, 75.0),
        )

        sk_result_1 = sk_transformer.fit_transform(X)
        sk_result_2 = sk_transformer.transform(Y)
        sk_restore_1 = sk_transformer.inverse_transform(sk_result_1)
        sk_restore_2 = sk_transformer.inverse_transform(sk_result_2)

        emulator_X, emulator_Y = emulator.seal(X, Y)
        spu_result_1, spu_result_2, spu_restore_1, spu_restore_2 = emulator.run(
            robustscale
        )(emulator_X, emulator_Y)

        np.testing.assert_allclose(sk_result_1, spu_result_1, rtol=1e-4, atol=1e-4)
        np.testing.assert_allclose(sk_result_2, spu_result_2, rtol=1e-4, atol=1e-4)

        np.testing.assert_allclose(X, spu_restore_1, rtol=1e-4, atol=1e-4)
        np.testing.assert_allclose(Y, spu_restore_2, rtol=1e-4, atol=1e-4)
        np.testing.assert_allclose(sk_restore_1, spu_restore_1, rtol=1e-4, atol=1e-4)
        np.testing.assert_allclose(sk_restore_2, spu_restore_2, rtol=1e-4, atol=1e-4)


def emul_minmaxscaler(emulator: emulation.Emulator):
    def minmaxscale(X, Y):
        transformer = MinMaxScaler()
        result1 = transformer.fit_transform(X)
        result2 = transformer.transform(Y)
        return result1, result2

    X = jnp.array([[-1, 2], [-0.5, 6], [0, 10], [1, 18]])
    Y = jnp.array([[2, 2]])

    transformer = preprocessing.MinMaxScaler()
    sk_result_1 = transformer.fit_transform(X)
    sk_result_2 = transformer.transform(Y)
    # print("sklearn:\n", sk_result_1)
    # print("sklearn:\n", sk_result_2)

    X, Y = emulator.seal(X, Y)
    spu_result_1, spu_result_2 = emulator.run(minmaxscale)(X, Y)
    # print("result\n", spu_result_1)
    # print("result\n", spu_result_2)

    np.testing.assert_allclose(sk_result_1, spu_result_1, rtol=0, atol=1e-4)
    np.testing.assert_allclose(sk_result_2, spu_result_2, rtol=0, atol=1e-4)


def emul_minmaxscaler_partial_fit(emulator: emulation.Emulator):
    def minmaxscale(X):
        transformer = MinMaxScaler()
        for batch in range(50):
            transformer = transformer.partial_fit(X[batch * 2 : batch * 2 + 2])
        result_min = transformer.data_min_
        result_max = transformer.data_max_
        return result_min, result_max

    rng = np.random.RandomState(0)
    n_features = 30
    n_samples = 1000
    offsets = rng.uniform(-1, 1, size=n_features)
    scales = rng.uniform(1, 10, size=n_features)
    X_2d = rng.randn(n_samples, n_features) * scales + offsets
    X = X_2d

    chunk_size = 2
    transformer = MinMaxScaler()
    for batch in range(50):
        transformer = transformer.partial_fit(X[batch * 2 : batch * 2 + 2])

    # transformer = preprocessing.MinMaxScaler()
    # transformer.fit(X)
    sk_result_min = transformer.data_min_
    sk_result_max = transformer.data_max_
    # print("sklearn:\n", sk_result_min)
    # print("sklearn:\n", sk_result_max)

    X = emulator.seal(X)
    spu_result_min, spu_result_max = emulator.run(minmaxscale)(X)
    # print("result\n", spu_result_min)
    # print("result\n", spu_result_max)

    np.testing.assert_allclose(sk_result_min, spu_result_min, rtol=0, atol=1e-4)
    np.testing.assert_allclose(sk_result_max, spu_result_max, rtol=0, atol=1e-4)


def emul_minmaxscaler_zero_variance(emulator: emulation.Emulator):
    def minmaxscale(X, X_new):
        transformer = MinMaxScaler()
        transformer.fit(X, zero_variance=True)
        transformed = transformer.transform(X)
        inv_transformed = transformer.inverse_transform(transformed)
        transformed_new = transformer.transform(X_new)
        return transformed, inv_transformed, transformed_new

    X = jnp.array([[0.0, 1.0, +0.5], [0.0, 1.0, -0.1], [0.0, 1.0, +1.1]])
    X_new = jnp.array([[+0.0, 2.0, 0.5], [-1.0, 1.0, 0.0], [+0.0, 1.0, 1.5]])

    transformer = preprocessing.MinMaxScaler()
    transformer.fit(X)
    sk_transformed = transformer.transform(X)
    sk_inv_transformed = transformer.inverse_transform(sk_transformed)
    sk_transformed_new = transformer.transform(X_new)
    # print("sklearn:\n", sk_transformed)
    # print("sklearn:\n", sk_inv_transformed)
    # print("sklearn:\n", sk_transformed_new)

    X, X_new = emulator.seal(X, X_new)
    spu_transformed, spu_inv_transformed, spu_transformed_new = emulator.run(
        minmaxscale
    )(X, X_new)
    # print("result\n", spu_transformed)
    # print("result\n", spu_inv_transformed)
    # print("result\n", spu_transformed_new)

    np.testing.assert_allclose(sk_transformed, spu_transformed, rtol=0, atol=1e-4)
    np.testing.assert_allclose(
        sk_inv_transformed, spu_inv_transformed, rtol=0, atol=1e-4
    )
    np.testing.assert_allclose(
        sk_transformed_new, spu_transformed_new, rtol=0, atol=1e-4
    )


def emul_maxabsscaler(emulator: emulation.Emulator):
    def maxabsscale(X):
        transformer = MaxAbsScaler()
        result = transformer.fit_transform(X)
        return result

    X = jnp.array([[1.0, -1.0, 2.0], [2.0, 0.0, 0.0], [0.0, 1.0, -1.0]])

    transformer = preprocessing.MaxAbsScaler()
    sk_result = transformer.fit_transform(X)
    # print("sklearn:\n", sk_result)

    X = emulator.seal(X)
    spu_result = emulator.run(maxabsscale)(X)
    # print("result\n", spu_result)

    np.testing.assert_allclose(sk_result, spu_result, rtol=0, atol=1e-4)


def emul_maxabsscaler_zero_maxabs(emulator: emulation.Emulator):
    def maxabsscale(X, X_new):
        transformer = MaxAbsScaler()
        transformer.fit(X, zero_maxabs=True)
        transformed = transformer.transform(X)
        inv_transformed = transformer.inverse_transform(transformed)
        transformed_new = transformer.transform(X_new)
        return transformed, inv_transformed, transformed_new

    X = jnp.array(
        [[0.0, 1.0, +0.5], [0.0, 1.0, -0.3], [0.0, 1.0, +1.5], [0.0, 0.0, +0.0]]
    )
    X_new = jnp.array([[+0.0, 2.0, 0.5], [-1.0, 1.0, 0.0], [+0.0, 1.0, 1.5]])

    transformer = preprocessing.MaxAbsScaler()
    transformer.fit(X)
    sk_transformed = transformer.transform(X)
    sk_inv_transformed = transformer.inverse_transform(sk_transformed)
    sk_transformed_new = transformer.transform(X_new)
    # print("sklearn:\n", sk_transformed)
    # print("sklearn:\n", sk_inv_transformed)
    # print("sklearn:\n", sk_transformed_new)

    X, X_new = emulator.seal(X, X_new)
    spu_transformed, spu_inv_transformed, spu_transformed_new = emulator.run(
        maxabsscale
    )(X, X_new)
    # print("result\n", spu_transformed)
    # print("result\n", spu_inv_transformed)
    # print("result\n", spu_transformed_new)

    np.testing.assert_allclose(sk_transformed, spu_transformed, rtol=0, atol=1e-4)
    np.testing.assert_allclose(
        sk_inv_transformed, spu_inv_transformed, rtol=0, atol=1e-4
    )
    np.testing.assert_allclose(
        sk_transformed_new, spu_transformed_new, rtol=0, atol=1e-4
    )


def emul_kbinsdiscretizer_uniform(emulator: emulation.Emulator):
    def kbinsdiscretize(X):
        transformer = KBinsDiscretizer(n_bins=3, strategy="uniform")
        transformed = transformer.fit_transform(X)
        inv_transformed = transformer.inverse_transform(transformed)
        return transformed, inv_transformed

    X = jnp.array([[-2, 1, -4, -1], [-1, 2, -3, -0.5], [0, 3, -2, 0.5], [1, 4, -1, 2]])

    transformer = preprocessing.KBinsDiscretizer(
        n_bins=3, encode="ordinal", strategy="uniform", subsample=None
    )
    sk_transformed = transformer.fit_transform(X)
    sk_inv_transformed = transformer.inverse_transform(sk_transformed)
    # print("sklearn:\n", sk_transformed)
    # print("sklearn:\n", sk_inv_transformed)

    X = emulator.seal(X)
    spu_transformed, spu_inv_transformed = emulator.run(kbinsdiscretize)(X)
    # print("result\n", spu_transformed)
    # print("result\n", spu_inv_transformed)

    np.testing.assert_allclose(sk_transformed, spu_transformed, rtol=0, atol=1e-4)
    np.testing.assert_allclose(
        sk_inv_transformed, spu_inv_transformed, rtol=0, atol=1e-4
    )


def emul_kbinsdiscretizer_uniform_diverse_n_bins(emulator: emulation.Emulator):
    def kbinsdiscretize(X, n_bins):
        transformer = KBinsDiscretizer(
            n_bins=3, diverse_n_bins=n_bins, strategy="uniform"
        )
        transformed = transformer.fit_transform(X)
        inv_transformed = transformer.inverse_transform(transformed)
        return transformed, inv_transformed

    X = jnp.array([[0, 0, 0, 0], [0, 1, 1, 0], [1, 2, 2, 1], [1, 2, 2, 2]])
    n_bins = jnp.array([2, 3, 3, 3])

    transformer = preprocessing.KBinsDiscretizer(
        n_bins=n_bins, encode="ordinal", strategy="uniform", subsample=None
    )
    sk_transformed = transformer.fit_transform(X)
    sk_inv_transformed = transformer.inverse_transform(sk_transformed)
    # print("sklearn:\n", sk_transformed)
    # print("sklearn:\n", sk_inv_transformed)

    X, n_bins = emulator.seal(X, n_bins)
    spu_transformed, spu_inv_transformed = emulator.run(kbinsdiscretize)(X, n_bins)
    # print("result\n", spu_transformed)
    # print("result\n", spu_inv_transformed)

    np.testing.assert_allclose(sk_transformed, spu_transformed, rtol=0, atol=1e-4)
    np.testing.assert_allclose(
        sk_inv_transformed, spu_inv_transformed, rtol=0, atol=1e-4
    )


def emul_kbinsdiscretizer_uniform_diverse_n_bins_no_vectorize(
    emulator: emulation.Emulator,
):
    def kbinsdiscretize(X):
        transformer = KBinsDiscretizer(
            n_bins=3, diverse_n_bins=np.array([2, 3, 3, 3]), strategy="uniform"
        )
        transformed = transformer.fit_transform(X, vectorize=False)
        inv_transformed = transformer.inverse_transform(transformed)
        return transformed, inv_transformed

    X = jnp.array([[0, 0, 0, 0], [0, 1, 1, 0], [1, 2, 2, 1], [1, 2, 2, 2]])
    n_bins = jnp.array([2, 3, 3, 3])

    transformer = preprocessing.KBinsDiscretizer(
        n_bins=n_bins, encode="ordinal", strategy="uniform", subsample=None
    )
    sk_transformed = transformer.fit_transform(X)
    sk_inv_transformed = transformer.inverse_transform(sk_transformed)
    # print("sklearn:\n", sk_transformed)
    # print("sklearn:\n", sk_inv_transformed)

    X = emulator.seal(X)
    spu_transformed, spu_inv_transformed = emulator.run(kbinsdiscretize)(X)
    # print("result\n", spu_transformed)
    # print("result\n", spu_inv_transformed)

    np.testing.assert_allclose(sk_transformed, spu_transformed, rtol=0, atol=1e-4)
    np.testing.assert_allclose(
        sk_inv_transformed, spu_inv_transformed, rtol=0, atol=1e-4
    )


def emul_kbinsdiscretizer_quantile(emulator: emulation.Emulator):
    def kbinsdiscretize(X):
        transformer = KBinsDiscretizer(n_bins=3, strategy="quantile")
        transformed = transformer.fit_transform(X)
        inv_transformed = transformer.inverse_transform(transformed)
        return transformed, inv_transformed

    X = jnp.array(
        [[-2, 1.5, -4, -1], [-1, 2.5, -3, -0.5], [0, 3.5, -2, 0.5], [1, 4.5, -1, 2]]
    )

    transformer = preprocessing.KBinsDiscretizer(
        3, encode="ordinal", strategy="quantile", subsample=None
    )
    sk_transformed = transformer.fit_transform(X)
    sk_inv_transformed = transformer.inverse_transform(sk_transformed)
    # print("sklearn:\n", sk_transformed)
    # print("sklearn:\n", sk_inv_transformed)

    X = emulator.seal(X)
    spu_transformed, spu_inv_transformed = emulator.run(kbinsdiscretize)(X)
    # print("result\n", spu_transformed)
    # print("result\n", spu_inv_transformed)

    np.testing.assert_allclose(sk_transformed, spu_transformed, rtol=0, atol=1e-4)
    ### The error here is larger than expected. If atol is 1e-4, there will be an error.
    np.testing.assert_allclose(
        sk_inv_transformed, spu_inv_transformed, rtol=0, atol=1e-3
    )


def emul_kbinsdiscretizer_quantile_diverse_n_bins(emulator: emulation.Emulator):
    def kbinsdiscretize(X, n_bins):
        transformer = KBinsDiscretizer(
            n_bins=3, diverse_n_bins=n_bins, strategy="quantile"
        )
        transformed = transformer.fit_transform(X, remove_bin=True)
        inv_transformed = transformer.inverse_transform(transformed)
        return transformed, inv_transformed

    X = jnp.array([[0, 0, 0, 0], [0, 1, 1, 0], [1, 2, 2, 1], [1, 2, 2, 2]])
    n_bins = jnp.array([2, 3, 3, 3])

    transformer = preprocessing.KBinsDiscretizer(
        n_bins=n_bins, encode="ordinal", strategy="quantile", subsample=None
    )
    sk_transformed = transformer.fit_transform(X)
    sk_inv_transformed = transformer.inverse_transform(sk_transformed)
    # print("sklearn:\n", sk_transformed)
    # print("sklearn:\n", sk_inv_transformed)

    X, n_bins = emulator.seal(X, n_bins)
    spu_transformed, spu_inv_transformed = emulator.run(kbinsdiscretize)(X, n_bins)
    # print("result\n", spu_transformed)
    # print("result\n", spu_inv_transformed)

    np.testing.assert_allclose(sk_transformed, spu_transformed, rtol=0, atol=1e-4)
    ### The error here is larger than expected. If atol is 1e-4, there will be an error.
    np.testing.assert_allclose(
        sk_inv_transformed, spu_inv_transformed, rtol=0, atol=1e-3
    )


def emul_kbinsdiscretizer_quantile_diverse_n_bins2(emulator: emulation.Emulator):
    def kbinsdiscretize(X, n_bins):
        transformer = KBinsDiscretizer(
            n_bins=4, diverse_n_bins=n_bins, strategy="quantile"
        )
        transformed = transformer.fit_transform(X, remove_bin=True)
        inv_transformed = transformer.inverse_transform(transformed)
        return transformed, inv_transformed

    X = jnp.array([[1, 1, 1, 1], [2, 2, 2, 2], [3, 3, 3, 3], [4, 4, 4, 4]])
    n_bins = jnp.array([2, 4, 4, 4])

    transformer = preprocessing.KBinsDiscretizer(
        n_bins=n_bins, encode="ordinal", strategy="quantile", subsample=None
    )
    sk_transformed = transformer.fit_transform(X)
    sk_inv_transformed = transformer.inverse_transform(sk_transformed)
    # print("sklearn:\n", sk_transformed)
    # print("sklearn:\n", sk_inv_transformed)

    X, n_bins = emulator.seal(X, n_bins)
    spu_transformed, spu_inv_transformed = emulator.run(kbinsdiscretize)(X, n_bins)
    # print("result\n", spu_transformed)
    # print("result\n", spu_inv_transformed)

    np.testing.assert_allclose(sk_transformed, spu_transformed, rtol=0, atol=1e-4)
    ### The error here is larger than expected. If atol is 1e-4, there will be an error.
    np.testing.assert_allclose(
        sk_inv_transformed, spu_inv_transformed, rtol=0, atol=1e-3
    )


def emul_kbinsdiscretizer_quantile_diverse_n_bins_no_vectorize(
    emulator: emulation.Emulator,
):
    def kbinsdiscretize(X):
        transformer = KBinsDiscretizer(
            n_bins=3, diverse_n_bins=np.array([2, 3, 3, 3]), strategy="quantile"
        )
        transformed = transformer.fit_transform(X, vectorize=False, remove_bin=True)
        inv_transformed = transformer.inverse_transform(transformed)
        return transformed, inv_transformed

    X = jnp.array([[0, 0, 0, 0], [0, 1, 1, 0], [1, 2, 2, 1], [1, 2, 2, 2]])
    n_bins = jnp.array([2, 3, 3, 3])

    transformer = preprocessing.KBinsDiscretizer(
        n_bins=n_bins, encode="ordinal", strategy="quantile", subsample=None
    )
    sk_transformed = transformer.fit_transform(X)
    sk_inv_transformed = transformer.inverse_transform(sk_transformed)
    # print("sklearn:\n", sk_transformed)
    # print("sklearn:\n", sk_inv_transformed)

    X = emulator.seal(X)
    spu_transformed, spu_inv_transformed = emulator.run(kbinsdiscretize)(X)
    # print("result\n", spu_transformed)
    # print("result\n", spu_inv_transformed)

    np.testing.assert_allclose(sk_transformed, spu_transformed, rtol=0, atol=1e-4)
    ### The error here is larger than expected. If atol is 1e-4, there will be an error.
    np.testing.assert_allclose(
        sk_inv_transformed, spu_inv_transformed, rtol=0, atol=1e-3
    )


def emul_kbinsdiscretizer_quantile_eliminate(emulator: emulation.Emulator):
    def kbinsdiscretize(X):
        transformer = KBinsDiscretizer(n_bins=3, strategy="quantile")
        transformed = transformer.fit_transform(X, remove_bin=True)
        inv_transformed = transformer.inverse_transform(transformed)
        return transformed, inv_transformed

    X = jnp.array(
        [
            [-1.5, 2.0, -3.5, -0.75],
            [-0.5, 3.0, -2.5, 0.0],
            [0.5, 4.0, -1.5, 1.25],
            [0.5, 4.0, -1.5, 1.25],
        ]
    )

    transformer = preprocessing.KBinsDiscretizer(
        3, encode="ordinal", strategy="quantile", subsample=None
    )
    sk_transformed = transformer.fit_transform(X)
    sk_inv_transformed = transformer.inverse_transform(sk_transformed)
    # print("sklearn:\n", sk_transformed)
    # print("sklearn:\n", sk_inv_transformed)

    X = emulator.seal(X)
    spu_transformed, spu_inv_transformed = emulator.run(kbinsdiscretize)(X)
    # print("result\n", spu_transformed)
    # print("result\n", spu_inv_transformed)

    np.testing.assert_allclose(sk_transformed, spu_transformed, rtol=0, atol=1e-4)
    np.testing.assert_allclose(
        sk_inv_transformed, spu_inv_transformed, rtol=0, atol=1e-4
    )


def emul_kbinsdiscretizer_quantile_sample_weight(emulator: emulation.Emulator):
    def kbinsdiscretize(X, sample_weight):
        transformer = KBinsDiscretizer(n_bins=3, strategy="quantile")
        transformed = transformer.fit_transform(
            X, sample_weight=sample_weight, remove_bin=True
        )
        inv_transformed = transformer.inverse_transform(transformed)
        return transformed, inv_transformed

    X = jnp.array([[0, 0, 0, 0], [0, 1, 1, 1], [1, 2, 2, 2], [1, 2, 2, 2]])
    sample_weight = jnp.array([1, 1, 3, 1])

    transformer = preprocessing.KBinsDiscretizer(
        3, encode="ordinal", strategy="quantile", subsample=None
    )
    transformer.fit(X, sample_weight=sample_weight)
    sk_transformed = transformer.transform(X)
    sk_inv_transformed = transformer.inverse_transform(sk_transformed)
    # print("sklearn:\n", sk_transformed)
    # print("sklearn:\n", sk_inv_transformed)

    X, sample_weight = emulator.seal(X, sample_weight)
    spu_transformed, spu_inv_transformed = emulator.run(kbinsdiscretize)(
        X, sample_weight
    )
    # print("result\n", spu_transformed)
    # print("result\n", spu_inv_transformed)

    np.testing.assert_allclose(sk_transformed, spu_transformed, rtol=0, atol=1e-4)
    np.testing.assert_allclose(
        sk_inv_transformed, spu_inv_transformed, rtol=0, atol=1e-4
    )


def emul_kbinsdiscretizer_quantile_sample_weight_diverse_n_bins(
    emulator: emulation.Emulator,
):
    def kbinsdiscretize(X, n_bins, sample_weight):
        transformer = KBinsDiscretizer(
            n_bins=3, diverse_n_bins=n_bins, strategy="quantile"
        )
        transformed = transformer.fit_transform(
            X, sample_weight=sample_weight, remove_bin=True
        )
        inv_transformed = transformer.inverse_transform(transformed)
        return transformed, inv_transformed

    X = jnp.array([[0, 0, 0, 0], [0, 1, 1, 1], [1, 2, 2, 2], [1, 2, 2, 2]])
    n_bins = jnp.array([2, 3, 3, 3])
    sample_weight = jnp.array([1, 1, 3, 1])

    transformer = preprocessing.KBinsDiscretizer(
        n_bins=n_bins, encode="ordinal", strategy="quantile", subsample=None
    )
    transformer.fit(X, sample_weight=sample_weight)
    sk_transformed = transformer.transform(X)
    sk_inv_transformed = transformer.inverse_transform(sk_transformed)
    # print("sklearn:\n", sk_transformed)
    # print("sklearn:\n", sk_inv_transformed)

    X, sample_weight, n_bins = emulator.seal(X, sample_weight, n_bins)
    spu_transformed, spu_inv_transformed = emulator.run(kbinsdiscretize)(
        X, n_bins, sample_weight
    )
    # print("result\n", spu_transformed)
    # print("result\n", spu_inv_transformed)

    np.testing.assert_allclose(sk_transformed, spu_transformed, rtol=0, atol=1e-4)
    np.testing.assert_allclose(
        sk_inv_transformed, spu_inv_transformed, rtol=0, atol=1e-4
    )


def emul_kbinsdiscretizer_quantile_sample_weight_diverse_n_bins2(
    emulator: emulation.Emulator,
):
    def kbinsdiscretize(X, n_bins, sample_weight):
        transformer = KBinsDiscretizer(
            n_bins=4, diverse_n_bins=n_bins, strategy="quantile"
        )
        transformed = transformer.fit_transform(
            X, sample_weight=sample_weight, remove_bin=True
        )
        inv_transformed = transformer.inverse_transform(transformed)
        return transformed, inv_transformed

    X = jnp.array([[1, 1, 1, 1], [2, 2, 2, 2], [3, 3, 3, 3], [4, 4, 4, 4]])
    n_bins = jnp.array([2, 4, 4, 4])
    sample_weight = jnp.array([1, 1, 3, 1])

    transformer = preprocessing.KBinsDiscretizer(
        n_bins=n_bins, encode="ordinal", strategy="quantile", subsample=None
    )
    transformer.fit(X, sample_weight=sample_weight)
    sk_transformed = transformer.transform(X)
    sk_inv_transformed = transformer.inverse_transform(sk_transformed)
    # print("sklearn:\n", sk_transformed)
    # print("sklearn:\n", sk_inv_transformed)

    X, sample_weight, n_bins = emulator.seal(X, sample_weight, n_bins)
    spu_transformed, spu_inv_transformed = emulator.run(kbinsdiscretize)(
        X, n_bins, sample_weight
    )
    # print("result\n", spu_transformed)
    # print("result\n", spu_inv_transformed)

    np.testing.assert_allclose(sk_transformed, spu_transformed, rtol=0, atol=1e-4)
    np.testing.assert_allclose(
        sk_inv_transformed, spu_inv_transformed, rtol=0, atol=1e-4
    )


def emul_kbinsdiscretizer_quantile_sample_weight_diverse_n_bins_no_vectorize(
    emulator: emulation.Emulator,
):
    def kbinsdiscretize(X, sample_weight):
        transformer = KBinsDiscretizer(
            n_bins=3, diverse_n_bins=np.array([2, 3, 3, 3]), strategy="quantile"
        )
        transformed = transformer.fit_transform(
            X, vectorize=False, sample_weight=sample_weight, remove_bin=True
        )
        inv_transformed = transformer.inverse_transform(transformed)
        return transformed, inv_transformed

    X = jnp.array([[0, 0, 0, 0], [0, 1, 1, 0], [1, 2, 2, 1], [1, 2, 2, 2]])
    n_bins = jnp.array([2, 3, 3, 3])
    sample_weight = jnp.array([1, 1, 3, 1])

    transformer = preprocessing.KBinsDiscretizer(
        n_bins=n_bins, encode="ordinal", strategy="quantile", subsample=None
    )
    sk_transformed = transformer.fit_transform(X, sample_weight=sample_weight)
    sk_inv_transformed = transformer.inverse_transform(sk_transformed)
    # print("sklearn:\n", sk_transformed)
    # print("sklearn:\n", sk_inv_transformed)

    X, sample_weight = emulator.seal(X, sample_weight)
    spu_transformed, spu_inv_transformed = emulator.run(kbinsdiscretize)(
        X, sample_weight
    )
    # print("result\n", spu_transformed)
    # print("result\n", spu_inv_transformed)

    np.testing.assert_allclose(sk_transformed, spu_transformed, rtol=0, atol=1e-3)
    ### The error here is larger than expected. If atol is 1e-4, there will be an error.
    np.testing.assert_allclose(
        sk_inv_transformed, spu_inv_transformed, rtol=0, atol=1e-3
    )


def emul_kbinsdiscretizer_kmeans(emulator: emulation.Emulator):
    def kbinsdiscretize(X):
        transformer = KBinsDiscretizer(n_bins=4, strategy="kmeans")
        transformed = transformer.fit_transform(X)
        inv_transformed = transformer.inverse_transform(transformed)
        return transformed, inv_transformed

    X = jnp.array(
        [[-4, -4, -4, -4], [-3, -3, -3, -3], [-2, -2, -2, -2], [-1, -1, -1, -1]]
    )

    transformer = preprocessing.KBinsDiscretizer(
        4, encode="ordinal", strategy="kmeans", subsample=None
    )
    sk_transformed = transformer.fit_transform(X)
    sk_inv_transformed = transformer.inverse_transform(sk_transformed)
    # print("sklearn:\n", sk_transformed)
    # print("sklearn:\n", sk_inv_transformed)

    X = emulator.seal(X)
    spu_transformed, spu_inv_transformed = emulator.run(kbinsdiscretize)(X)
    # print("result\n", spu_transformed)
    # print("result\n", spu_inv_transformed)

    np.testing.assert_allclose(sk_transformed, spu_transformed, rtol=0, atol=1e-4)
    np.testing.assert_allclose(
        sk_inv_transformed, spu_inv_transformed, rtol=0, atol=1e-4
    )


def emul_kbinsdiscretizer_kmeans_diverse_n_bins_no_vectorize(
    emulator: emulation.Emulator,
):
    def kbinsdiscretize(X):
        transformer = KBinsDiscretizer(
            n_bins=3, diverse_n_bins=np.array([2, 3, 3, 3]), strategy="kmeans"
        )
        transformed = transformer.fit_transform(X, vectorize=False, remove_bin=True)
        inv_transformed = transformer.inverse_transform(transformed)
        return transformed, inv_transformed

    X = jnp.array([[0, 0, 0, 0], [0, 1, 1, 0], [1, 2, 2, 1], [1, 2, 2, 2]])
    n_bins = jnp.array([2, 3, 3, 3])

    transformer = preprocessing.KBinsDiscretizer(
        n_bins=n_bins, encode="ordinal", strategy="kmeans", subsample=None
    )
    sk_transformed = transformer.fit_transform(X)
    sk_inv_transformed = transformer.inverse_transform(sk_transformed)
    # print("sklearn:\n", sk_transformed)
    # print("sklearn:\n", sk_inv_transformed)

    X = emulator.seal(X)
    spu_transformed, spu_inv_transformed = emulator.run(kbinsdiscretize)(X)
    # print("result\n", spu_transformed)
    # print("result\n", spu_inv_transformed)

    ### The error here is larger than expected. If atol is 1e-4, there will be an error.
    np.testing.assert_allclose(sk_transformed, spu_transformed, rtol=0, atol=1e-3)
    np.testing.assert_allclose(
        sk_inv_transformed, spu_inv_transformed, rtol=0, atol=1e-4
    )


def main(
    cluster_config: str = emulation.CLUSTER_ABY3_3PC,
    mode: emulation.Mode = emulation.Mode.MULTIPROCESS,
    bandwidth: int = 300,
    latency: int = 20,
):
    with emulation.start_emulator(
        cluster_config,
        mode,
        bandwidth,
        latency,
    ) as emulator:
        emul_labelbinarizer(emulator)
        emul_labelbinarizer_binary(emulator)
        emul_labelbinarizer_unseen(emulator)
        emul_binarizer(emulator)
        emul_normalizer(emulator)
        emul_minmaxscaler(emulator)
        emul_minmaxscaler_partial_fit(emulator)
        emul_minmaxscaler_zero_variance(emulator)
        emul_maxabsscaler(emulator)
        emul_maxabsscaler_zero_maxabs(emulator)
        emul_kbinsdiscretizer_uniform(emulator)
        emul_kbinsdiscretizer_uniform_diverse_n_bins(emulator)
        emul_kbinsdiscretizer_uniform_diverse_n_bins_no_vectorize(emulator)
        emul_kbinsdiscretizer_quantile(emulator)
        emul_kbinsdiscretizer_quantile_diverse_n_bins(emulator)
        emul_kbinsdiscretizer_quantile_diverse_n_bins2(emulator)
        emul_kbinsdiscretizer_quantile_diverse_n_bins_no_vectorize(emulator)
        emul_kbinsdiscretizer_quantile_eliminate(emulator)
        emul_kbinsdiscretizer_quantile_sample_weight(emulator)
        emul_kbinsdiscretizer_quantile_sample_weight_diverse_n_bins(emulator)
        emul_kbinsdiscretizer_quantile_sample_weight_diverse_n_bins2(emulator)
        emul_kbinsdiscretizer_quantile_sample_weight_diverse_n_bins_no_vectorize(
            emulator
        )
        emul_kbinsdiscretizer_kmeans(emulator)
        emul_kbinsdiscretizer_kmeans_diverse_n_bins_no_vectorize(emulator)
        emul_onehotEncoder(emulator)
        emul_robustscaler(emulator)


if __name__ == "__main__":
    main()<|MERGE_RESOLUTION|>--- conflicted
+++ resolved
@@ -16,17 +16,7 @@
 import numpy as np
 from sklearn import preprocessing
 
-<<<<<<< HEAD
 import emulations.utils.emulation as emulation
-from sml.preprocessing.preprocessing import (Binarizer, KBinsDiscretizer,
-                                             LabelBinarizer, MaxAbsScaler,
-                                             MinMaxScaler, Normalizer,
-                                             OneHotEncoder, RobustScaler)
-
-
-def emul_labelbinarizer(emulator: emulation.Emulator):
-=======
-import sml.utils.emulation as emulation
 from sml.preprocessing.preprocessing import (
     Binarizer,
     KBinsDiscretizer,
@@ -39,8 +29,7 @@
 )
 
 
-def emul_labelbinarizer():
->>>>>>> 0a9397b3
+def emul_labelbinarizer(emulator: emulation.Emulator):
     def labelbinarize(X, Y):
         transformer = LabelBinarizer(neg_label=-2, pos_label=3)
         transformer.fit(X, n_classes=4)
