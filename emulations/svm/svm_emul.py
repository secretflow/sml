--- conflicted
+++ resolved
@@ -16,16 +16,13 @@
 
 import jax.numpy as jnp
 import spu.libspu as libspu  # type: ignore
+import spu.libspu as libspu  # type: ignore
 from sklearn import datasets
 from sklearn.metrics import accuracy_score
 from sklearn.model_selection import train_test_split
 from sklearn.svm import SVC
 
-<<<<<<< HEAD
 import emulations.utils.emulation as emulation
-=======
-import sml.utils.emulation as emulation
->>>>>>> 0a9397b3
 from sml.svm.svm import SVM
 
 
@@ -55,7 +52,6 @@
 
         return X_train, X_test, y_train, y_test
 
-<<<<<<< HEAD
     time0 = time.time()
     # load data
     X_train, X_test, y_train, y_test = load_data()
@@ -89,35 +85,6 @@
         latency,
     ) as emulator:
         emul_SVM(emulator)
-=======
-    try:
-        # bandwidth and latency only work for docker mode
-        emulator = emulation.Emulator(
-            emulation.CLUSTER_ABY3_3PC, mode, bandwidth=300, latency=20
-        )
-        emulator.up()
-
-        time0 = time.time()
-        # load data
-        X_train, X_test, y_train, y_test = load_data()
-
-        # mark these data to be protected in SPU
-        X_train, X_test, y_train = emulator.seal(X_train, X_test, y_train)
-        result1 = emulator.run(proc)(X_train, X_test, y_train)
-        print("result\n", result1)
-        print("accuracy score", accuracy_score(result1, y_test))
-        print("cost time ", time.time() - time0)
-
-        # Compare with sklearn
-        print("sklearn")
-        X_train, X_test, y_train, y_test = load_data()
-        clf_svc = SVC(C=1.0, kernel="rbf", gamma="scale", tol=1e-3)
-        result2 = clf_svc.fit(X_train, y_train).predict(X_test)
-        print("result\n", (result2 > 0).astype(int))
-        print("accuracy score", accuracy_score((result2 > 0).astype(int), y_test))
-    finally:
-        emulator.down()
->>>>>>> 0a9397b3
 
 
 if __name__ == "__main__":
