# Copyright 2023 Ant Group Co., Ltd.
#
# Licensed under the Apache License, Version 2.0 (the "License");
# you may not use this file except in compliance with the License.
# You may obtain a copy of the License at
#
#   http://www.apache.org/licenses/LICENSE-2.0
#
# Unless required by applicable law or agreed to in writing, software
# distributed under the License is distributed on an "AS IS" BASIS,
# WITHOUT WARRANTIES OR CONDITIONS OF ANY KIND, either express or implied.
# See the License for the specific language governing permissions and
# limitations under the License.

import time

import jax.numpy as jnp
from sklearn.datasets import load_iris
from sklearn.tree import DecisionTreeClassifier

import emulations.utils.emulation as emulation
from sml.tree.tree import DecisionTreeClassifier as sml_dtc

MAX_DEPTH = 3


def emul_tree(emulator: emulation.Emulator):
    def proc_wrapper(max_depth=2, n_labels=3):
        dt = sml_dtc(
            max_depth=max_depth, criterion="gini", splitter="best", n_labels=n_labels
        )

        def proc(X, y):
            dt_fit = dt.fit(X, y)
            result = dt_fit.predict(X)
            return result

        return proc

    def load_data():
        iris = load_iris()
        iris_data, iris_label = jnp.array(iris.data), jnp.array(iris.target)
        # sorted_features: n_samples * n_features_in
        n_samples, n_features_in = iris_data.shape
        n_labels = len(jnp.unique(iris_label))
        sorted_features = jnp.sort(iris_data, axis=0)
        new_threshold = (sorted_features[:-1, :] + sorted_features[1:, :]) / 2
        new_features = jnp.greater_equal(
            iris_data[:, :], new_threshold[:, jnp.newaxis, :]
        )
        new_features = new_features.transpose([1, 0, 2]).reshape(n_samples, -1)

        X, y = new_features[:, ::3], iris_label[:]
        return X, y

<<<<<<< HEAD
    # load mock data
    X, y = load_data()
    n_samples = y.shape[0]
    n_labels = jnp.unique(y).shape[0]

    # compare with sklearn
    clf = DecisionTreeClassifier(
        max_depth=MAX_DEPTH, criterion="gini", splitter="best", random_state=None
    )
    start = time.time()
    clf = clf.fit(X, y)
    score_plain = clf.score(X, y)
    end = time.time()
    print(f"Running time in SKlearn: {end - start:.2f}s")

    # mark these data to be protected in SPU
    X_spu, y_spu = emulator.seal(X, y)

    # run
    proc = proc_wrapper(MAX_DEPTH, n_labels)
    start = time.time()
    result = emulator.run(proc)(X_spu, y_spu)
    end = time.time()
    score_encrpted = jnp.sum((result == y)) / n_samples
    print(f"Running time in SPU: {end - start:.2f}s")

    # print acc
    print(f"Accuracy in SKlearn: {score_plain:.2f}")
    print(f"Accuracy in SPU: {score_encrpted:.2f}")


def main(
    cluster_config: str = emulation.CLUSTER_ABY3_3PC,
    mode: emulation.Mode = emulation.Mode.MULTIPROCESS,
    bandwidth: int = 300,
    latency: int = 20,
):
    with emulation.start_emulator(
        cluster_config,
        mode,
        bandwidth,
        latency,
    ) as emulator:
        emul_tree(emulator)
=======
    try:
        # bandwidth and latency only work for docker mode
        emulator = emulation.Emulator(CONFIG_FILE, mode, bandwidth=300, latency=20)
        emulator.up()

        # load mock data
        X, y = load_data()
        n_samples = y.shape[0]
        n_labels = jnp.unique(y).shape[0]

        # compare with sklearn
        clf = DecisionTreeClassifier(
            max_depth=MAX_DEPTH, criterion="gini", splitter="best", random_state=None
        )
        start = time.time()
        clf = clf.fit(X, y)
        score_plain = clf.score(X, y)
        end = time.time()
        print(f"Running time in SKlearn: {end - start:.2f}s")

        # mark these data to be protected in SPU
        X_spu, y_spu = emulator.seal(X, y)

        # run
        proc = proc_wrapper(MAX_DEPTH, n_labels)
        start = time.time()
        result = emulator.run(proc)(X_spu, y_spu)
        end = time.time()
        score_encrpted = jnp.sum(result == y) / n_samples
        print(f"Running time in SPU: {end - start:.2f}s")

        # print acc
        print(f"Accuracy in SKlearn: {score_plain:.2f}")
        print(f"Accuracy in SPU: {score_encrpted:.2f}")

    finally:
        emulator.down()
>>>>>>> 0a9397b3


if __name__ == "__main__":
    main()<|MERGE_RESOLUTION|>--- conflicted
+++ resolved
@@ -28,6 +28,7 @@
     def proc_wrapper(max_depth=2, n_labels=3):
         dt = sml_dtc(
             max_depth=max_depth, criterion="gini", splitter="best", n_labels=n_labels
+            max_depth=max_depth, criterion="gini", splitter="best", n_labels=n_labels
         )
 
         def proc(X, y):
@@ -53,7 +54,6 @@
         X, y = new_features[:, ::3], iris_label[:]
         return X, y
 
-<<<<<<< HEAD
     # load mock data
     X, y = load_data()
     n_samples = y.shape[0]
@@ -98,45 +98,6 @@
         latency,
     ) as emulator:
         emul_tree(emulator)
-=======
-    try:
-        # bandwidth and latency only work for docker mode
-        emulator = emulation.Emulator(CONFIG_FILE, mode, bandwidth=300, latency=20)
-        emulator.up()
-
-        # load mock data
-        X, y = load_data()
-        n_samples = y.shape[0]
-        n_labels = jnp.unique(y).shape[0]
-
-        # compare with sklearn
-        clf = DecisionTreeClassifier(
-            max_depth=MAX_DEPTH, criterion="gini", splitter="best", random_state=None
-        )
-        start = time.time()
-        clf = clf.fit(X, y)
-        score_plain = clf.score(X, y)
-        end = time.time()
-        print(f"Running time in SKlearn: {end - start:.2f}s")
-
-        # mark these data to be protected in SPU
-        X_spu, y_spu = emulator.seal(X, y)
-
-        # run
-        proc = proc_wrapper(MAX_DEPTH, n_labels)
-        start = time.time()
-        result = emulator.run(proc)(X_spu, y_spu)
-        end = time.time()
-        score_encrpted = jnp.sum(result == y) / n_samples
-        print(f"Running time in SPU: {end - start:.2f}s")
-
-        # print acc
-        print(f"Accuracy in SKlearn: {score_plain:.2f}")
-        print(f"Accuracy in SPU: {score_encrpted:.2f}")
-
-    finally:
-        emulator.down()
->>>>>>> 0a9397b3
 
 
 if __name__ == "__main__":
