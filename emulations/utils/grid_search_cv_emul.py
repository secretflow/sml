# Copyright 2025 Ant Group Co., Ltd.
#
# Licensed under the Apache License, Version 2.0 (the "License");
# you may not use this file except in compliance with the License.
# You may obtain a copy of the License at
#
#      https://www.apache.org/licenses/LICENSE-2.0
#
# Unless required by applicable law or agreed to in writing, software
# distributed under the License is distributed on an "AS IS" BASIS,
# WITHOUT WARRANTIES OR CONDITIONS OF ANY KIND, either express or implied.
# See the License for the specific language governing permissions and
# limitations under the License.

import copy
import os
import sys
import time

import jax.numpy as jnp
import jax.random as random
import numpy as np
from sklearn.datasets import make_classification, make_regression
from sklearn.model_selection import KFold, StratifiedKFold

sys.path.append(os.path.join(os.path.dirname(__file__), "../../../"))

<<<<<<< HEAD
import emulations.utils.emulation as emulation
from sml.ensemble.adaboost import AdaBoostClassifier
from sml.ensemble.forest import RandomForestClassifier
from sml.gaussian_process._gpc import GaussianProcessClassifier
=======
import sml.utils.emulation as emulation
>>>>>>> 0a9397b3
from sml.linear_model.glm import _GeneralizedLinearRegressor
from sml.linear_model.pla import Perceptron
from sml.linear_model.ridge import Ridge
from sml.naive_bayes.gnb import GaussianNB
from sml.neighbors.knn import KNNClassifer
from sml.preprocessing.preprocessing import KBinsDiscretizer
from sml.svm.svm import SVM
from sml.utils.grid_search_cv import GridSearchCV


def _run_gridsearch_test(
    emulator, model_name, estimator, param_grid, X, y, scoring, task_type, cv_splits
):
    print(f"\n--- Testing GridSearchCV with {model_name} ---")
    grid_search_plain = GridSearchCV(
        estimator=copy.deepcopy(estimator),
        param_grid=param_grid,
        scoring=scoring,
        cv=cv_splits,
        refit=False,
        task_type=task_type,
    )
    start_time_plain = time.time()
    grid_search_plain.fit(X, y)
    plain_time = time.time() - start_time_plain
    plain_best_score = grid_search_plain.best_score_
    plain_best_params = grid_search_plain.best_params_
    print(f"Plaintext Best CV Score ({scoring}): {plain_best_score}")
    print(f"Plaintext Best Params: {plain_best_params}")
    print(f"Plaintext Execution Time: {plain_time:.2f}s")

    def run_grid_search_emulated(X_emul, y_emul):
        grid_search = GridSearchCV(
            estimator=copy.deepcopy(estimator),
            param_grid=param_grid,
            scoring=scoring,
            cv=cv_splits,
            refit=False,
            task_type=task_type,
        )
        grid_search.fit(X_emul, y_emul)
        return grid_search.best_score_, grid_search.best_params_

    X_sealed = emulator.seal(X)
    y_sealed = emulator.seal(y)
    start_time_emul = time.time()
    emul_best_score, emul_best_params = emulator.run(run_grid_search_emulated)(
        X_sealed, y_sealed
    )
    emul_time = time.time() - start_time_emul
    print(f"Emulated Best CV Score ({scoring}): {emul_best_score}")
    print(f"Emulated Best Params: {emul_best_params}")
    print(f"Emulated Execution Time: {emul_time:.2f}s")
    np.testing.assert_allclose(emul_best_score, plain_best_score, rtol=1e-2, atol=1e-2)
    print(f"--- {model_name} Emulation Test Passed ---")


def emul_comprehensive_gridsearch(emulator: emulation.Emulator):
    print("Starting Comprehensive GridSearchCV Emulation.")
    random_seed = 42
    np.random.seed(random_seed)
    key = random.PRNGKey(random_seed)
    n_samples = 60
    n_features = 8
    n_classes_binary = 2
    n_classes_multi = 3
    cv_folds = 2
    X_clf_bin, y_clf_bin_np = make_classification(
        n_samples=n_samples,
        n_features=n_features,
        n_informative=4,
        n_redundant=1,
        n_classes=n_classes_binary,
        random_state=random_seed,
    )
    X_clf_bin = jnp.array(X_clf_bin)
    y_clf_bin = jnp.array(y_clf_bin_np)
    y_clf_bin_reshaped = y_clf_bin.reshape(-1, 1)
    y_clf_bin_negpos = jnp.where(y_clf_bin == 0, -1, 1)
    y_clf_bin_negpos_reshaped = y_clf_bin_negpos.reshape(-1, 1)
    X_clf_multi, y_clf_multi_np = make_classification(
        n_samples=n_samples,
        n_features=n_features,
        n_informative=5,
        n_redundant=1,
        n_classes=n_classes_multi,
        n_clusters_per_class=1,
        random_state=random_seed,
    )
    X_clf_multi = jnp.array(X_clf_multi)
    y_clf_multi = jnp.array(y_clf_multi_np)
    y_clf_multi_reshaped = y_clf_multi.reshape(-1, 1)
    binner = KBinsDiscretizer(n_bins=2, strategy="uniform")
    X_clf_bin_binary_features = binner.fit_transform(X_clf_bin)
    X_reg, y_reg_np = make_regression(
        n_samples=n_samples,
        n_features=n_features,
        n_informative=5,
        noise=0.5,
        random_state=random_seed,
    )
    X_reg = jnp.array(X_reg)
    y_reg = jnp.array(y_reg_np)
    y_reg_reshaped = y_reg.reshape(-1, 1)
    skf = StratifiedKFold(n_splits=cv_folds, shuffle=True, random_state=42)
    cv_splits_clf_bin = [
        (jnp.array(train_idx), jnp.array(test_idx))
        for train_idx, test_idx in skf.split(X_clf_bin, y_clf_bin_np)
    ]
    cv_splits_clf_multi = [
        (jnp.array(train_idx), jnp.array(test_idx))
        for train_idx, test_idx in skf.split(X_clf_multi, y_clf_multi_np)
    ]
    kf = KFold(n_splits=cv_folds, shuffle=True, random_state=42)
    cv_splits_reg = [
        (jnp.array(train_idx), jnp.array(test_idx))
        for train_idx, test_idx in kf.split(X_reg)
    ]
<<<<<<< HEAD
=======
    try:
        emulator = emulation.Emulator(
            emulation.CLUSTER_ABY3_3PC, mode, bandwidth=300, latency=20
        )
        emulator.up()
        # estimator = LogisticRegression(epochs=3, batch_size=16, class_labels=[0, 1])
        # param_grid = {'learning_rate': [0.01, 0.1, 0.05], 'C': [1.0, 2.0, 5.0]}
        # _run_gridsearch_test(
        #     emulator,
        #     "LogisticRegression",
        #     estimator,
        #     param_grid,
        #     X_clf_bin,
        #     y_clf_bin_reshaped,
        #     'accuracy',
        #     'classification',
        #     cv_splits_clf_bin,
        # )
        estimator = KNNClassifer(n_classes=n_classes_binary)
        param_grid = {"n_neighbors": [2, 3, 4, 5]}
        _run_gridsearch_test(
            emulator,
            "KNNClassifier",
            estimator,
            param_grid,
            X_clf_bin,
            y_clf_bin,
            "accuracy",
            "classification",
            cv_splits_clf_bin,
        )
        classes = jnp.unique(y_clf_bin)
        estimator = GaussianNB(classes_=classes, var_smoothing=1e-7)
        param_grid = {"var_smoothing": [1e-6, 2e-6, 1e-5]}
        _run_gridsearch_test(
            emulator,
            "GaussianNB",
            estimator,
            param_grid,
            X_clf_bin,
            y_clf_bin,
            "accuracy",
            "classification",
            cv_splits_clf_bin,
        )
        estimator = Perceptron(max_iter=10, eta0=0.1)
        param_grid = {"alpha": [0.0001, 0.001]}
        _run_gridsearch_test(
            emulator,
            "Perceptron",
            estimator,
            param_grid,
            X_clf_bin,
            y_clf_bin_negpos_reshaped,
            "accuracy",
            "classification",
            cv_splits_clf_bin,
        )
        estimator = SVM(max_iter=10, C=1.0)
        param_grid = {"C": [0.5, 1.0, 5.0]}
        _run_gridsearch_test(
            emulator,
            "SVM",
            estimator,
            param_grid,
            X_clf_bin,
            y_clf_bin_negpos,
            "accuracy",
            "classification",
            cv_splits_clf_bin,
        )
        estimator = Ridge(solver="cholesky")
        param_grid = {"alpha": [0.1, 1.0, 10.0]}
        _run_gridsearch_test(
            emulator,
            "Ridge",
            estimator,
            param_grid,
            X_reg,
            y_reg_reshaped,
            "r2",
            "regression",
            cv_splits_reg,
        )
        estimator = _GeneralizedLinearRegressor(max_iter=10)
        param_grid = {"alpha": [0.0, 0.1, 0.2]}
        _run_gridsearch_test(
            emulator,
            "GeneralizedLinearRegressor",
            estimator,
            param_grid,
            X_reg,
            y_reg,
            "neg_mean_squared_error",
            "regression",
            cv_splits_reg,
        )
        print("\nComprehensive GridSearchCV Emulation finished successfully.")
    except Exception as e:
        print(f"\nEmulation failed with error: {e}")
        import traceback
>>>>>>> 0a9397b3

    # estimator = LogisticRegression(epochs=3, batch_size=16, class_labels=[0, 1])
    # param_grid = {'learning_rate': [0.01, 0.1, 0.05], 'C': [1.0, 2.0, 5.0]}
    # _run_gridsearch_test(
    #     emulator,
    #     "LogisticRegression",
    #     estimator,
    #     param_grid,
    #     X_clf_bin,
    #     y_clf_bin_reshaped,
    #     'accuracy',
    #     'classification',
    #     cv_splits_clf_bin,
    # )
    estimator = KNNClassifer(n_classes=n_classes_binary)
    param_grid = {"n_neighbors": [2, 3, 4, 5]}
    _run_gridsearch_test(
        emulator,
        "KNNClassifier",
        estimator,
        param_grid,
        X_clf_bin,
        y_clf_bin,
        "accuracy",
        "classification",
        cv_splits_clf_bin,
    )
    classes = jnp.unique(y_clf_bin)
    estimator = GaussianNB(classes_=classes, var_smoothing=1e-7)
    param_grid = {"var_smoothing": [1e-6, 2e-6, 1e-5]}
    _run_gridsearch_test(
        emulator,
        "GaussianNB",
        estimator,
        param_grid,
        X_clf_bin,
        y_clf_bin,
        "accuracy",
        "classification",
        cv_splits_clf_bin,
    )
    estimator = Perceptron(max_iter=10, eta0=0.1)
    param_grid = {"alpha": [0.0001, 0.001]}
    _run_gridsearch_test(
        emulator,
        "Perceptron",
        estimator,
        param_grid,
        X_clf_bin,
        y_clf_bin_negpos_reshaped,
        "accuracy",
        "classification",
        cv_splits_clf_bin,
    )
    estimator = SVM(max_iter=10, C=1.0)
    param_grid = {"C": [0.5, 1.0, 5.0]}
    _run_gridsearch_test(
        emulator,
        "SVM",
        estimator,
        param_grid,
        X_clf_bin,
        y_clf_bin_negpos,
        "accuracy",
        "classification",
        cv_splits_clf_bin,
    )
    estimator = Ridge(solver="cholesky")
    param_grid = {"alpha": [0.1, 1.0, 10.0]}
    _run_gridsearch_test(
        emulator,
        "Ridge",
        estimator,
        param_grid,
        X_reg,
        y_reg_reshaped,
        "r2",
        "regression",
        cv_splits_reg,
    )
    estimator = _GeneralizedLinearRegressor(max_iter=10)
    param_grid = {"alpha": [0.0, 0.1, 0.2]}
    _run_gridsearch_test(
        emulator,
        "GeneralizedLinearRegressor",
        estimator,
        param_grid,
        X_reg,
        y_reg,
        "neg_mean_squared_error",
        "regression",
        cv_splits_reg,
    )
    print("\nComprehensive GridSearchCV Emulation finished successfully.")


def main(
    cluster_config: str = emulation.CLUSTER_ABY3_3PC,
    mode: emulation.Mode = emulation.Mode.MULTIPROCESS,
    bandwidth: int = 300,
    latency: int = 20,
):
    with emulation.start_emulator(
        cluster_config,
        mode,
        bandwidth,
        latency,
    ) as emulator:
        emul_comprehensive_gridsearch(emulator)


if __name__ == "__main__":
    main()<|MERGE_RESOLUTION|>--- conflicted
+++ resolved
@@ -24,15 +24,12 @@
 from sklearn.model_selection import KFold, StratifiedKFold
 
 sys.path.append(os.path.join(os.path.dirname(__file__), "../../../"))
-
-<<<<<<< HEAD
+sys.path.append(os.path.join(os.path.dirname(__file__), "../../../"))
+
 import emulations.utils.emulation as emulation
 from sml.ensemble.adaboost import AdaBoostClassifier
 from sml.ensemble.forest import RandomForestClassifier
 from sml.gaussian_process._gpc import GaussianProcessClassifier
-=======
-import sml.utils.emulation as emulation
->>>>>>> 0a9397b3
 from sml.linear_model.glm import _GeneralizedLinearRegressor
 from sml.linear_model.pla import Perceptron
 from sml.linear_model.ridge import Ridge
@@ -126,6 +123,7 @@
     y_clf_multi = jnp.array(y_clf_multi_np)
     y_clf_multi_reshaped = y_clf_multi.reshape(-1, 1)
     binner = KBinsDiscretizer(n_bins=2, strategy="uniform")
+    binner = KBinsDiscretizer(n_bins=2, strategy="uniform")
     X_clf_bin_binary_features = binner.fit_transform(X_clf_bin)
     X_reg, y_reg_np = make_regression(
         n_samples=n_samples,
@@ -151,110 +149,6 @@
         (jnp.array(train_idx), jnp.array(test_idx))
         for train_idx, test_idx in kf.split(X_reg)
     ]
-<<<<<<< HEAD
-=======
-    try:
-        emulator = emulation.Emulator(
-            emulation.CLUSTER_ABY3_3PC, mode, bandwidth=300, latency=20
-        )
-        emulator.up()
-        # estimator = LogisticRegression(epochs=3, batch_size=16, class_labels=[0, 1])
-        # param_grid = {'learning_rate': [0.01, 0.1, 0.05], 'C': [1.0, 2.0, 5.0]}
-        # _run_gridsearch_test(
-        #     emulator,
-        #     "LogisticRegression",
-        #     estimator,
-        #     param_grid,
-        #     X_clf_bin,
-        #     y_clf_bin_reshaped,
-        #     'accuracy',
-        #     'classification',
-        #     cv_splits_clf_bin,
-        # )
-        estimator = KNNClassifer(n_classes=n_classes_binary)
-        param_grid = {"n_neighbors": [2, 3, 4, 5]}
-        _run_gridsearch_test(
-            emulator,
-            "KNNClassifier",
-            estimator,
-            param_grid,
-            X_clf_bin,
-            y_clf_bin,
-            "accuracy",
-            "classification",
-            cv_splits_clf_bin,
-        )
-        classes = jnp.unique(y_clf_bin)
-        estimator = GaussianNB(classes_=classes, var_smoothing=1e-7)
-        param_grid = {"var_smoothing": [1e-6, 2e-6, 1e-5]}
-        _run_gridsearch_test(
-            emulator,
-            "GaussianNB",
-            estimator,
-            param_grid,
-            X_clf_bin,
-            y_clf_bin,
-            "accuracy",
-            "classification",
-            cv_splits_clf_bin,
-        )
-        estimator = Perceptron(max_iter=10, eta0=0.1)
-        param_grid = {"alpha": [0.0001, 0.001]}
-        _run_gridsearch_test(
-            emulator,
-            "Perceptron",
-            estimator,
-            param_grid,
-            X_clf_bin,
-            y_clf_bin_negpos_reshaped,
-            "accuracy",
-            "classification",
-            cv_splits_clf_bin,
-        )
-        estimator = SVM(max_iter=10, C=1.0)
-        param_grid = {"C": [0.5, 1.0, 5.0]}
-        _run_gridsearch_test(
-            emulator,
-            "SVM",
-            estimator,
-            param_grid,
-            X_clf_bin,
-            y_clf_bin_negpos,
-            "accuracy",
-            "classification",
-            cv_splits_clf_bin,
-        )
-        estimator = Ridge(solver="cholesky")
-        param_grid = {"alpha": [0.1, 1.0, 10.0]}
-        _run_gridsearch_test(
-            emulator,
-            "Ridge",
-            estimator,
-            param_grid,
-            X_reg,
-            y_reg_reshaped,
-            "r2",
-            "regression",
-            cv_splits_reg,
-        )
-        estimator = _GeneralizedLinearRegressor(max_iter=10)
-        param_grid = {"alpha": [0.0, 0.1, 0.2]}
-        _run_gridsearch_test(
-            emulator,
-            "GeneralizedLinearRegressor",
-            estimator,
-            param_grid,
-            X_reg,
-            y_reg,
-            "neg_mean_squared_error",
-            "regression",
-            cv_splits_reg,
-        )
-        print("\nComprehensive GridSearchCV Emulation finished successfully.")
-    except Exception as e:
-        print(f"\nEmulation failed with error: {e}")
-        import traceback
->>>>>>> 0a9397b3
 
     # estimator = LogisticRegression(epochs=3, batch_size=16, class_labels=[0, 1])
     # param_grid = {'learning_rate': [0.01, 0.1, 0.05], 'C': [1.0, 2.0, 5.0]}
