# Copyright 2023 Ant Group Co., Ltd.
#
# Licensed under the Apache License, Version 2.0 (the "License");
# you may not use this file except in compliance with the License.
# You may obtain a copy of the License at
#
#   http://www.apache.org/licenses/LICENSE-2.0
#
# Unless required by applicable law or agreed to in writing, software
# distributed under the License is distributed on an "AS IS" BASIS,
# WITHOUT WARRANTIES OR CONDITIONS OF ANY KIND, either express or implied.
# See the License for the specific language governing permissions and
# limitations under the License.


import jax.numpy as jnp
import pandas as pd
import sklearn.linear_model as sk
from sklearn.datasets import load_iris

import emulations.utils.emulation as emulation
from sml.linear_model.pla import Perceptron


def emul_perceptron(emulator: emulation.Emulator):
    def proc(x, y):
        model = Perceptron(
            max_iter=20,
            eta0=1.0,
            penalty="elasticnet",
            alpha=0.001,
            fit_intercept=True,
            l1_ratio=0.7,
            patience=10,
            batch_size=64,
            early_stop=True,
        )

        return model.fit(x, y).predict(x)

    def load_data():
        iris = load_iris()
        df = pd.DataFrame(
            iris.data,
            columns=["sepal length", "sepal width", "petal length", "petal width"],
        )
        df["label"] = iris.target

        # only use sepal length and sepal width features
        # 100 samples
        data = jnp.array(df.iloc[0:100, [0, 1, -1]])
        x, y = data[:, :-1], data[:, -1]

        # y is -1 or 1
        y = jnp.sign(y)
        y = jnp.where(y <= 0, -1, y)
        y = y.reshape((y.shape[0], 1))

        return x, y

<<<<<<< HEAD
    # load mock data
    x, y = load_data()
    n_samples = len(y)

    # compare with sklearn
    sk_pla = sk.Perceptron(
        max_iter=20,
        eta0=1.0,
        penalty="elasticnet",
        alpha=0.001,
        l1_ratio=0.7,
        fit_intercept=True,
    )
    result_sk = sk_pla.fit(x, y).predict(x)
    result_sk = result_sk.reshape(result_sk.shape[0], 1)
    acc_sk = jnp.sum((result_sk == y)) / n_samples * 100

    # mark these data to be protected in SPU
    x_spu, y_spu = emulator.seal(x, y)

    # run
    result = emulator.run(proc)(x_spu, y_spu)
    result = result.reshape(result.shape[0], 1)
    acc_ = jnp.sum((result == y)) / n_samples * 100

    # print acc
    print(f"Accuracy in SKlearn: {acc_sk:.2f}%")
    print(f"Accuracy in SPU: {acc_:.2f}%")


def main(
    cluster_config: str = emulation.CLUSTER_ABY3_3PC,
    mode: emulation.Mode = emulation.Mode.MULTIPROCESS,
    bandwidth: int = 300,
    latency: int = 20,
):
    with emulation.start_emulator(
        cluster_config,
        mode,
        bandwidth,
        latency,
    ) as emulator:
        emul_perceptron(emulator)
=======
    try:
        # bandwidth and latency only work for docker mode
        emulator = emulation.Emulator(
            emulation.CLUSTER_ABY3_3PC, mode, bandwidth=300, latency=20
        )
        emulator.up()

        # load mock data
        x, y = load_data()
        n_samples = len(y)

        # compare with sklearn
        sk_pla = sk.Perceptron(
            max_iter=20,
            eta0=1.0,
            penalty="elasticnet",
            alpha=0.001,
            l1_ratio=0.7,
            fit_intercept=True,
        )
        result_sk = sk_pla.fit(x, y).predict(x)
        result_sk = result_sk.reshape(result_sk.shape[0], 1)
        acc_sk = jnp.sum(result_sk == y) / n_samples * 100

        # mark these data to be protected in SPU
        x_spu, y_spu = emulator.seal(x, y)

        # run
        result = emulator.run(proc)(x_spu, y_spu)
        result = result.reshape(result.shape[0], 1)
        acc_ = jnp.sum(result == y) / n_samples * 100

        # print acc
        print(f"Accuracy in SKlearn: {acc_sk:.2f}%")
        print(f"Accuracy in SPU: {acc_:.2f}%")

    finally:
        emulator.down()
>>>>>>> 0a9397b3


if __name__ == "__main__":
    main()<|MERGE_RESOLUTION|>--- conflicted
+++ resolved
@@ -28,6 +28,7 @@
             max_iter=20,
             eta0=1.0,
             penalty="elasticnet",
+            penalty="elasticnet",
             alpha=0.001,
             fit_intercept=True,
             l1_ratio=0.7,
@@ -43,7 +44,9 @@
         df = pd.DataFrame(
             iris.data,
             columns=["sepal length", "sepal width", "petal length", "petal width"],
+            columns=["sepal length", "sepal width", "petal length", "petal width"],
         )
+        df["label"] = iris.target
         df["label"] = iris.target
 
         # only use sepal length and sepal width features
@@ -58,7 +61,6 @@
 
         return x, y
 
-<<<<<<< HEAD
     # load mock data
     x, y = load_data()
     n_samples = len(y)
@@ -102,46 +104,6 @@
         latency,
     ) as emulator:
         emul_perceptron(emulator)
-=======
-    try:
-        # bandwidth and latency only work for docker mode
-        emulator = emulation.Emulator(
-            emulation.CLUSTER_ABY3_3PC, mode, bandwidth=300, latency=20
-        )
-        emulator.up()
-
-        # load mock data
-        x, y = load_data()
-        n_samples = len(y)
-
-        # compare with sklearn
-        sk_pla = sk.Perceptron(
-            max_iter=20,
-            eta0=1.0,
-            penalty="elasticnet",
-            alpha=0.001,
-            l1_ratio=0.7,
-            fit_intercept=True,
-        )
-        result_sk = sk_pla.fit(x, y).predict(x)
-        result_sk = result_sk.reshape(result_sk.shape[0], 1)
-        acc_sk = jnp.sum(result_sk == y) / n_samples * 100
-
-        # mark these data to be protected in SPU
-        x_spu, y_spu = emulator.seal(x, y)
-
-        # run
-        result = emulator.run(proc)(x_spu, y_spu)
-        result = result.reshape(result.shape[0], 1)
-        acc_ = jnp.sum(result == y) / n_samples * 100
-
-        # print acc
-        print(f"Accuracy in SKlearn: {acc_sk:.2f}%")
-        print(f"Accuracy in SPU: {acc_:.2f}%")
-
-    finally:
-        emulator.down()
->>>>>>> 0a9397b3
 
 
 if __name__ == "__main__":
