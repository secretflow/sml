--- conflicted
+++ resolved
@@ -22,12 +22,8 @@
 
 # Add the sml directory to the path
 sys.path.append(os.path.join(os.path.dirname(__file__), "../../../"))
-<<<<<<< HEAD
 import emulations.utils.emulation as emulation
 from sml.decomposition.nmf import NMF
-=======
-import sml.utils.emulation as emulation
->>>>>>> 0a9397b3
 
 
 def evaluate_nmf_quality(X, W, H, reconstruction_err=None):
@@ -196,6 +192,7 @@
         model_sklearn = SklearnNMF(
             n_components=n_components,
             init="random",
+            init="random",
             random_state=random_seed,
             l1_ratio=l1_ratio,
             solver="mu",
@@ -250,6 +247,7 @@
         print("\n=== sklearn Baseline Comparison ===")
         model_sklearn = SklearnNMF(
             n_components=n_components,
+            init="random",
             init="random",
             random_state=random_seed,
             l1_ratio=l1_ratio,
